--- conflicted
+++ resolved
@@ -297,13 +297,10 @@
             )
         )
 
-<<<<<<< HEAD
         crashContextIntegration?.update(lastRUMViewEvent: eventData)
 
-        let event = dependencies.eventBuilder.createRUMEvent(with: eventData, attributes: attributes, customTimings: customTimings)
-=======
         let event = dependencies.eventBuilder.createRUMEvent(with: eventData, attributes: attributes)
->>>>>>> 3389fe5a
+
         dependencies.eventOutput.write(rumEvent: event)
     }
 
